use std::collections::HashMap;

use lazy_static::lazy_static;
use serde::{Deserialize, Serialize};

use crate::types::Balance;

/// Data structure for semver version and github tag or commit.
#[derive(Serialize, Deserialize, Clone, Debug, Default)]
pub struct Version {
    pub version: String,
    pub build: String,
}

/// Database version.
pub type DbVersion = u32;

/// Current version of the database.
pub const DB_VERSION: DbVersion = 16;

/// Protocol version type.
pub type ProtocolVersion = u32;

/// Oldest supported version by this client.
pub const OLDEST_BACKWARD_COMPATIBLE_PROTOCOL_VERSION: ProtocolVersion = 34;

/// Minimum gas price proposed in NEP 92 and the associated protocol version
pub const MIN_GAS_PRICE_NEP_92: Balance = 1_000_000_000;
pub const MIN_PROTOCOL_VERSION_NEP_92: ProtocolVersion = 31;

/// Minimum gas price proposed in NEP 92 (fixed) and the associated protocol version
pub const MIN_GAS_PRICE_NEP_92_FIX: Balance = 100_000_000;
pub const MIN_PROTOCOL_VERSION_NEP_92_FIX: ProtocolVersion = 32;

pub const CORRECT_RANDOM_VALUE_PROTOCOL_VERSION: ProtocolVersion = 33;

/// See [NEP 71](https://github.com/nearprotocol/NEPs/pull/71)
pub const IMPLICIT_ACCOUNT_CREATION_PROTOCOL_VERSION: ProtocolVersion = 35;

/// The protocol version that enables reward on mainnet.
pub const ENABLE_INFLATION_PROTOCOL_VERSION: ProtocolVersion = 36;

/// Fix upgrade to use the latest voted protocol version instead of the current epoch protocol
/// version when there is no new change in protocol version.
pub const UPGRADABILITY_FIX_PROTOCOL_VERSION: ProtocolVersion = 37;

/// Updates the way receipt ID, data ID and random seeds are constructed.
pub const CREATE_HASH_PROTOCOL_VERSION: ProtocolVersion = 38;

/// Fix the storage usage of the delete key action.
pub const DELETE_KEY_STORAGE_USAGE_PROTOCOL_VERSION: ProtocolVersion = 40;

pub const SHARD_CHUNK_HEADER_UPGRADE_VERSION: ProtocolVersion = 41;

/// Updates the way receipt ID is constructed to use current block hash instead of last block hash
pub const CREATE_RECEIPT_ID_SWITCH_TO_CURRENT_BLOCK_VERSION: ProtocolVersion = 42;

pub struct ProtocolVersionRange {
    lower: ProtocolVersion,
    upper: Option<ProtocolVersion>,
}

impl ProtocolVersionRange {
    pub fn new(lower: ProtocolVersion, upper: Option<ProtocolVersion>) -> Self {
        Self { lower, upper }
    }

    pub fn contains(&self, version: ProtocolVersion) -> bool {
        self.lower <= version && self.upper.map_or(true, |upper| version < upper)
    }
}

/// New Protocol features should go here. Features are guarded by their corresponding feature flag.
/// For example, if we have `ProtocolFeature::EVM` and a corresponding feature flag `evm`, it will look
/// like
///
/// #[cfg(feature = "protocol_feature_evm")]
/// EVM code
///
#[derive(Hash, PartialEq, Eq, Clone, Copy, Debug)]
pub enum ProtocolFeature {
    #[cfg(feature = "protocol_feature_forward_chunk_parts")]
    ForwardChunkParts,
    #[cfg(feature = "protocol_feature_rectify_inflation")]
    RectifyInflation,
    #[cfg(feature = "protocol_feature_evm")]
    EVM,
<<<<<<< HEAD
    #[cfg(feature = "protocol_feature_transaction_hashes_in_state")]
    TransactionHashesInState,
=======
    #[cfg(feature = "protocol_feature_block_header_v3")]
    BlockHeaderV3,
    /// Decreases the storage cost of 1 byte by 10X.
    #[cfg(feature = "protocol_feature_lower_storage_cost")]
    LowerStorageCost,
>>>>>>> 3ad75b5b
}

/// Current latest stable version of the protocol.
#[cfg(not(feature = "nightly_protocol"))]
pub const PROTOCOL_VERSION: ProtocolVersion = 42;

/// Current latest nightly version of the protocol.
#[cfg(feature = "nightly_protocol")]
<<<<<<< HEAD
pub const PROTOCOL_VERSION: ProtocolVersion = 46;
=======
pub const PROTOCOL_VERSION: ProtocolVersion = 104;
>>>>>>> 3ad75b5b

lazy_static! {
    static ref STABLE_PROTOCOL_FEATURES_TO_VERSION_MAPPING: HashMap<ProtocolFeature, ProtocolVersion> =
        vec![
            #[cfg(feature = "protocol_feature_lower_storage_cost")]
            (ProtocolFeature::LowerStorageCost, 42),
        ]
        .into_iter()
        .collect();
}

#[cfg(not(feature = "nightly_protocol"))]
lazy_static! {
    /// Map of feature to the minimal protocol version that introduces the feature. We can determine
    /// whether to apply the new feature by comparing the current protocol version of the network to
    /// `PROTOCOL_FEATURES_TO_VERSION_MAPPING[feature]`.
    pub static ref PROTOCOL_FEATURES_TO_VERSION_MAPPING: HashMap<ProtocolFeature, ProtocolVersion> =
        STABLE_PROTOCOL_FEATURES_TO_VERSION_MAPPING.clone();
}

#[cfg(feature = "nightly_protocol")]
lazy_static! {
    pub static ref PROTOCOL_FEATURES_TO_VERSION_MAPPING: HashMap<ProtocolFeature, ProtocolVersion> = {
        let mut nightly_protocol_features_to_version_mapping: HashMap<
            ProtocolFeature,
            ProtocolVersion,
        > = vec![
            #[cfg(feature = "protocol_feature_forward_chunk_parts")]
            (ProtocolFeature::ForwardChunkParts, 101),
            #[cfg(feature = "protocol_feature_rectify_inflation")]
            (ProtocolFeature::RectifyInflation, 102),
            #[cfg(feature = "protocol_feature_evm")]
<<<<<<< HEAD
            (ProtocolFeature::EVM, 45),
            #[cfg(feature = "protocol_feature_transaction_hashes_in_state")]
            (ProtocolFeature::TransactionHashesInState, 46),
=======
            (ProtocolFeature::EVM, 103),
            #[cfg(feature = "protocol_feature_block_header_v3")]
            (ProtocolFeature::BlockHeaderV3, 104),
>>>>>>> 3ad75b5b
        ]
        .into_iter()
        .collect();
        for (stable_protocol_feature, stable_protocol_version) in
            STABLE_PROTOCOL_FEATURES_TO_VERSION_MAPPING.iter()
        {
            assert!(
                *nightly_protocol_features_to_version_mapping
                    .get(&stable_protocol_feature)
                    .unwrap_or(&stable_protocol_version)
                    >= *stable_protocol_version
            );
        }
        nightly_protocol_features_to_version_mapping
            .extend(STABLE_PROTOCOL_FEATURES_TO_VERSION_MAPPING.iter());
        nightly_protocol_features_to_version_mapping
    };
}

#[macro_export]
macro_rules! checked_feature {
    ($feature_name:tt, $feature:ident, $current_protocol_version:expr) => {{
        #[cfg(feature = $feature_name)]
        let is_feature_enabled = $crate::version::PROTOCOL_FEATURES_TO_VERSION_MAPPING
            [&$crate::version::ProtocolFeature::$feature]
            <= $current_protocol_version;
        #[cfg(not(feature = $feature_name))]
        let is_feature_enabled = {
            // Workaround unused variable warning
            let _ = $current_protocol_version;

            false
        };
        is_feature_enabled
    }};

    ($feature_name:tt, $feature:ident, $current_protocol_version:expr, $feature_block:block) => {{
        checked_feature!($feature_name, $feature, $current_protocol_version, $feature_block, {})
    }};

    ($feature_name:tt, $feature:ident, $current_protocol_version:expr, $feature_block:block, $non_feature_block:block) => {{
        #[cfg(feature = $feature_name)]
        {
            if checked_feature!($feature_name, $feature, $current_protocol_version) {
                $feature_block
            } else {
                $non_feature_block
            }
        }
        // Workaround unused variable warning
        #[cfg(not(feature = $feature_name))]
        {
            let _ = $current_protocol_version;
            $non_feature_block
        }
    }};
}<|MERGE_RESOLUTION|>--- conflicted
+++ resolved
@@ -85,16 +85,13 @@
     RectifyInflation,
     #[cfg(feature = "protocol_feature_evm")]
     EVM,
-<<<<<<< HEAD
-    #[cfg(feature = "protocol_feature_transaction_hashes_in_state")]
-    TransactionHashesInState,
-=======
     #[cfg(feature = "protocol_feature_block_header_v3")]
     BlockHeaderV3,
     /// Decreases the storage cost of 1 byte by 10X.
     #[cfg(feature = "protocol_feature_lower_storage_cost")]
     LowerStorageCost,
->>>>>>> 3ad75b5b
+    #[cfg(feature = "protocol_feature_transaction_hashes_in_state")]
+    TransactionHashesInState,
 }
 
 /// Current latest stable version of the protocol.
@@ -103,11 +100,7 @@
 
 /// Current latest nightly version of the protocol.
 #[cfg(feature = "nightly_protocol")]
-<<<<<<< HEAD
-pub const PROTOCOL_VERSION: ProtocolVersion = 46;
-=======
-pub const PROTOCOL_VERSION: ProtocolVersion = 104;
->>>>>>> 3ad75b5b
+pub const PROTOCOL_VERSION: ProtocolVersion = 105;
 
 lazy_static! {
     static ref STABLE_PROTOCOL_FEATURES_TO_VERSION_MAPPING: HashMap<ProtocolFeature, ProtocolVersion> =
@@ -140,15 +133,11 @@
             #[cfg(feature = "protocol_feature_rectify_inflation")]
             (ProtocolFeature::RectifyInflation, 102),
             #[cfg(feature = "protocol_feature_evm")]
-<<<<<<< HEAD
-            (ProtocolFeature::EVM, 45),
-            #[cfg(feature = "protocol_feature_transaction_hashes_in_state")]
-            (ProtocolFeature::TransactionHashesInState, 46),
-=======
             (ProtocolFeature::EVM, 103),
             #[cfg(feature = "protocol_feature_block_header_v3")]
             (ProtocolFeature::BlockHeaderV3, 104),
->>>>>>> 3ad75b5b
+            #[cfg(feature = "protocol_feature_transaction_hashes_in_state")]
+            (ProtocolFeature::TransactionHashesInState, 105),
         ]
         .into_iter()
         .collect();
